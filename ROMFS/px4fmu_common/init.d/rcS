--- conflicted
+++ resolved
@@ -472,7 +472,6 @@
 			# Use mixer to detect vehicle type
 			if [ $MIXER == FMU_quad_x -o $MIXER == FMU_quad_+ ]
 			then
-<<<<<<< HEAD
 				set MAV_TYPE 2
 			fi
 			if [ $MIXER == FMU_quad_w ]
@@ -480,11 +479,9 @@
 				set MAV_TYPE 2
 			fi
 			if [ $MIXER == FMU_hexa_x -o $MIXER == FMU_hexa_+ ]
-=======
 				set MAV_TYPE 13
 			fi
 			if [ $MIXER == hexa_cox ]
->>>>>>> 0388d9ad
 			then
 				set MAV_TYPE 13
 			fi
@@ -497,7 +494,6 @@
 				set MAV_TYPE 14
 			fi
 		fi
-<<<<<<< HEAD
 		
 		# Still no MAV_TYPE found
 		if [ $MAV_TYPE == none ]
@@ -506,10 +502,6 @@
 		else
 			param set MAV_TYPE $MAV_TYPE
 		fi
-=======
-
-		param set MAV_TYPE $MAV_TYPE
->>>>>>> 0388d9ad
 		
 		# Load mixer and configure outputs
 		sh /etc/init.d/rc.interface
